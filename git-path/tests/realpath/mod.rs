use git_path::{realpath::Error, realpath_opts};
use std::path::Path;
use tempfile::tempdir;

#[test]
fn assorted() -> crate::Result {
    let cwd = tempdir()?;
    let cwd = cwd.path();
    let symlinks_disabled = 0;

    assert!(
        matches!(realpath_opts("", cwd, symlinks_disabled), Err(Error::EmptyPath)),
        "Empty path is not allowed"
    );

    assert_eq!(
        realpath_opts("b/.git", cwd, symlinks_disabled)?,
        cwd.join("b").join(".git"),
        "relative paths are prefixed with current dir"
    );

    assert_eq!(
        realpath_opts("b//.git", cwd, symlinks_disabled)?,
        cwd.join("b").join(".git"),
        "empty path components are ignored"
    );

    assert_eq!(
        realpath_opts("./tmp/.git", cwd, symlinks_disabled)?,
        cwd.join("tmp").join(".git"),
        "path starting with dot is relative and is prefixed with current dir"
    );

    assert_eq!(
        realpath_opts("./tmp/a/./.git", cwd, symlinks_disabled)?,
        cwd.join("tmp").join("a").join(".git"),
        "all ./ path components are ignored unless they the one at the beginning of the path"
    );

    assert_eq!(
        realpath_opts("./b/../tmp/.git", cwd, symlinks_disabled)?,
        cwd.join("tmp").join(".git"),
        "dot dot goes to parent path component"
    );

    {
        #[cfg(not(windows))]
        let absolute_path = Path::new("/c/d/.git");
        #[cfg(windows)]
        let absolute_path = Path::new("C:\\c\\d\\.git");
        assert_eq!(
            realpath_opts(absolute_path, cwd, symlinks_disabled)?,
            absolute_path,
            "absolute path without symlinks has nothing to resolve and remains unchanged"
        );
    }

    Ok(())
}

#[test]
fn link_cycle_is_detected() -> crate::Result {
    let tmp_dir = canonicalized_tempdir()?;
    let dir = tmp_dir.path();
    let link_name = "link";
    let link_destination = dir.join(link_name);
    let link_path = dir.join(link_name);
    create_symlink(&link_path, &link_destination)?;
    let max_symlinks = 8;

    assert!(
        matches!(
            realpath_opts(link_path.join(".git"), "", max_symlinks),
            Err(Error::MaxSymlinksExceeded { max_symlinks: 8 })
        ),
        "link cycle is detected"
    );
    Ok(())
}

#[test]
fn symlink_with_absolute_path_gets_expanded() -> crate::Result {
    let tmp_dir = canonicalized_tempdir()?;
    let dir = tmp_dir.path();
    let link_from = dir.join("a").join("b").join("tmp_p_q_link");
    let link_to = dir.join("p").join("q");
    create_symlink(&link_from, &link_to)?;
    let max_symlinks = 8;
    assert_eq!(
        realpath_opts(link_from.join(".git"), tmp_dir, max_symlinks)?,
        link_to.join(".git"),
        "symlink with absolute path gets expanded"
    );
    Ok(())
}

#[test]
fn symlink_to_relative_path_gets_expanded_into_absolute_path() -> crate::Result {
    let cwd = canonicalized_tempdir()?;
    let dir = cwd.path();
    let link_name = "pq_link";
    create_symlink(&dir.join("r").join(link_name), &Path::new("p").join("q"))?;
    assert_eq!(
        realpath_opts(Path::new(link_name).join(".git"), dir.join("r"), 8)?,
        dir.join("r").join("p").join("q").join(".git"),
        "symlink to relative path gets expanded into absolute path"
    );
    Ok(())
}

#[test]
fn symlink_processing_is_disabled_if_the_value_is_zero() -> crate::Result {
    let cwd = canonicalized_tempdir()?;
    let link_name = "x_link";
    create_symlink(
        &cwd.path().join(link_name),
        Path::new("link destination does not exist"),
    )?;
    assert!(
        matches!(
            realpath_opts(&Path::new(link_name).join(".git"), &cwd, 0),
            Err(Error::MaxSymlinksExceeded { max_symlinks: 0 })
        ),
        "symlink processing is disabled if the value is zero"
    );
    Ok(())
}

fn create_symlink(from: impl AsRef<Path>, to: impl AsRef<Path>) -> std::io::Result<()> {
    std::fs::create_dir_all(from.as_ref().parent().unwrap())?;

<<<<<<< HEAD
pub fn create_symlink(from: &Path, to: &Path) {
    std::fs::create_dir_all(from.parent().unwrap()).unwrap();
    #[cfg(not(windows))]
    std::os::unix::fs::symlink(to, &from).unwrap();
    #[cfg(windows)]
    std::os::windows::fs::symlink_file(to, &from).unwrap();
}

impl CanonicalizedTempDir {
    pub fn new() -> Self {
        #[cfg(windows)]
        let canonicalized_tempdir = std::env::temp_dir();
        #[cfg(not(windows))]
        let canonicalized_tempdir = std::env::temp_dir().canonicalize().unwrap();
        let dir = tempfile::tempdir_in(canonicalized_tempdir).unwrap();
        Self { dir }
=======
    #[cfg(not(target_os = "windows"))]
    {
        std::os::unix::fs::symlink(to, from)
>>>>>>> 61abb0b0
    }

    #[cfg(target_os = "windows")]
    std::os::windows::fs::symlink_file(to, from)
}

fn canonicalized_tempdir() -> crate::Result<tempfile::TempDir> {
    let canonicalized_tempdir = git_path::realpath(std::env::temp_dir(), std::env::current_dir()?)?;
    Ok(tempfile::tempdir_in(canonicalized_tempdir)?)
}<|MERGE_RESOLUTION|>--- conflicted
+++ resolved
@@ -129,31 +129,12 @@
 fn create_symlink(from: impl AsRef<Path>, to: impl AsRef<Path>) -> std::io::Result<()> {
     std::fs::create_dir_all(from.as_ref().parent().unwrap())?;
 
-<<<<<<< HEAD
-pub fn create_symlink(from: &Path, to: &Path) {
-    std::fs::create_dir_all(from.parent().unwrap()).unwrap();
     #[cfg(not(windows))]
-    std::os::unix::fs::symlink(to, &from).unwrap();
-    #[cfg(windows)]
-    std::os::windows::fs::symlink_file(to, &from).unwrap();
-}
-
-impl CanonicalizedTempDir {
-    pub fn new() -> Self {
-        #[cfg(windows)]
-        let canonicalized_tempdir = std::env::temp_dir();
-        #[cfg(not(windows))]
-        let canonicalized_tempdir = std::env::temp_dir().canonicalize().unwrap();
-        let dir = tempfile::tempdir_in(canonicalized_tempdir).unwrap();
-        Self { dir }
-=======
-    #[cfg(not(target_os = "windows"))]
     {
         std::os::unix::fs::symlink(to, from)
->>>>>>> 61abb0b0
     }
 
-    #[cfg(target_os = "windows")]
+    #[cfg(windows)]
     std::os::windows::fs::symlink_file(to, from)
 }
 
