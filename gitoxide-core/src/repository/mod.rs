use std::path::PathBuf;

use anyhow::{Context as AnyhowContext, Result};
use git_repository as git;

pub fn init(directory: Option<PathBuf>) -> Result<git::discover::repository::Path> {
    git_repository::create::into(
        directory.unwrap_or_default(),
        git::create::Options {
            bare: false,
            fs_capabilities: None,
        },
    )
    .with_context(|| "Repository initialization failed")
}

pub mod commit;
pub mod config;
mod credential;
pub use credential::function as credential;
pub mod exclude;
<<<<<<< HEAD
#[cfg(feature = "blocking-client")]
pub mod fetch;
#[cfg(feature = "blocking-client")]
pub use fetch::function::fetch;
=======
pub mod index;
>>>>>>> bae45895
pub mod mailmap;
pub mod odb;
pub mod remote;
pub mod revision;
pub mod tree;
pub mod verify;<|MERGE_RESOLUTION|>--- conflicted
+++ resolved
@@ -19,14 +19,11 @@
 mod credential;
 pub use credential::function as credential;
 pub mod exclude;
-<<<<<<< HEAD
 #[cfg(feature = "blocking-client")]
 pub mod fetch;
 #[cfg(feature = "blocking-client")]
 pub use fetch::function::fetch;
-=======
 pub mod index;
->>>>>>> bae45895
 pub mod mailmap;
 pub mod odb;
 pub mod remote;
