//! ## Feature Flags
#![cfg_attr(
    feature = "document-features",
    cfg_attr(doc, doc = ::document_features::document_features!())
)]
#![cfg_attr(docsrs, feature(doc_cfg, doc_auto_cfg))]
#![deny(missing_docs, rust_2018_idioms, unsafe_code)]

/// file system related utilities
pub mod fs;

///
<<<<<<< HEAD
pub mod index;

pub(crate) mod os;

///
pub mod read;
=======
pub mod index;
>>>>>>> 3d47919c
<|MERGE_RESOLUTION|>--- conflicted
+++ resolved
@@ -10,13 +10,7 @@
 pub mod fs;
 
 ///
-<<<<<<< HEAD
 pub mod index;
 
-pub(crate) mod os;
-
 ///
-pub mod read;
-=======
-pub mod index;
->>>>>>> 3d47919c
+pub mod read;