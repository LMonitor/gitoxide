--- conflicted
+++ resolved
@@ -100,212 +100,6 @@
                             format,
                             out: std::io::stdout(),
                         },
-<<<<<<< HEAD
-                    )
-                },
-            ),
-            index::Subcommands::Info { no_details } => prepare_and_run(
-                "index-entries",
-                verbose,
-                progress,
-                progress_keep_open,
-                None,
-                move |_progress, out, err| {
-                    core::index::information(
-                        index_path,
-                        out,
-                        err,
-                        core::index::information::Options {
-                            index: core::index::Options { object_hash, format },
-                            extension_details: !no_details,
-                        },
-                    )
-                },
-            ),
-            index::Subcommands::Entries => prepare_and_run(
-                "index-entries",
-                verbose,
-                progress,
-                progress_keep_open,
-                None,
-                move |_progress, out, _err| {
-                    core::index::entries(index_path, out, core::index::Options { object_hash, format })
-                },
-            ),
-            index::Subcommands::Verify => prepare_and_run(
-                "index-verify",
-                verbose,
-                progress,
-                progress_keep_open,
-                None,
-                move |_progress, out, _err| {
-                    core::index::verify(index_path, out, core::index::Options { object_hash, format })
-                },
-            ),
-        },
-        Subcommands::Repository(repo::Platform { repository, cmd }) => {
-            use git_repository as git;
-            let repository = git::ThreadSafeRepository::discover(repository)?;
-            match cmd {
-                repo::Subcommands::Revision { cmd } => match cmd {
-                    repo::revision::Subcommands::Parse { spec } => prepare_and_run(
-                        "repository-revision-parse",
-                        verbose,
-                        progress,
-                        progress_keep_open,
-                        None,
-                        move |_progress, out, _err| {
-                            core::repository::revision::parse(
-                                repository.into(),
-                                spec,
-                                out,
-                                core::repository::revision::parse::Options { format },
-                            )
-                        },
-                    ),
-                    repo::revision::Subcommands::Explain { spec } => prepare_and_run(
-                        "repository-revision-explain",
-                        verbose,
-                        progress,
-                        progress_keep_open,
-                        None,
-                        move |_progress, out, _err| core::repository::revision::explain(spec, out),
-                    ),
-                },
-                repo::Subcommands::Commit { cmd } => match cmd {
-                    repo::commit::Subcommands::Describe {
-                        annotated_tags,
-                        all_refs,
-                        first_parent,
-                        always,
-                        long,
-                        statistics,
-                        max_candidates,
-                        rev_spec,
-                    } => prepare_and_run(
-                        "repository-commit-describe",
-                        verbose,
-                        progress,
-                        progress_keep_open,
-                        None,
-                        move |_progress, out, err| {
-                            core::repository::commit::describe(
-                                repository.into(),
-                                rev_spec.as_deref(),
-                                out,
-                                err,
-                                core::repository::commit::describe::Options {
-                                    all_tags: !annotated_tags,
-                                    all_refs,
-                                    long_format: long,
-                                    first_parent,
-                                    statistics,
-                                    max_candidates,
-                                    always,
-                                },
-                            )
-                        },
-                    ),
-                },
-                repo::Subcommands::Exclude { cmd } => match cmd {
-                    repo::exclude::Subcommands::Query {
-                        patterns,
-                        pathspecs,
-                        show_ignore_patterns,
-                    } => prepare_and_run(
-                        "repository-exclude-query",
-                        verbose,
-                        progress,
-                        progress_keep_open,
-                        None,
-                        move |_progress, out, _err| {
-                            use git::bstr::ByteSlice;
-                            core::repository::exclude::query(
-                                repository.into(),
-                                if pathspecs.is_empty() {
-                                    Box::new(
-                                        stdin_or_bail()?
-                                            .byte_lines()
-                                            .filter_map(Result::ok)
-                                            .filter_map(|line| git::path::Spec::from_bytes(line.as_bstr())),
-                                    ) as Box<dyn Iterator<Item = git::path::Spec>>
-                                } else {
-                                    Box::new(pathspecs.into_iter())
-                                },
-                                out,
-                                core::repository::exclude::query::Options {
-                                    format,
-                                    show_ignore_patterns,
-                                    overrides: patterns,
-                                },
-                            )
-                        },
-                    ),
-                },
-                repo::Subcommands::Mailmap { cmd } => match cmd {
-                    repo::mailmap::Subcommands::Entries => prepare_and_run(
-                        "repository-mailmap-entries",
-                        verbose,
-                        progress,
-                        progress_keep_open,
-                        None,
-                        move |_progress, out, err| {
-                            core::repository::mailmap::entries(repository.into(), format, out, err)
-                        },
-                    ),
-                },
-                repo::Subcommands::Odb { cmd } => match cmd {
-                    repo::odb::Subcommands::Entries => prepare_and_run(
-                        "repository-odb-entries",
-                        verbose,
-                        progress,
-                        progress_keep_open,
-                        None,
-                        move |_progress, out, _err| core::repository::odb::entries(repository.into(), format, out),
-                    ),
-                    repo::odb::Subcommands::Info => prepare_and_run(
-                        "repository-odb-info",
-                        verbose,
-                        progress,
-                        progress_keep_open,
-                        None,
-                        move |_progress, out, err| core::repository::odb::info(repository.into(), format, out, err),
-                    ),
-                },
-                repo::Subcommands::Tree { cmd } => match cmd {
-                    repo::tree::Subcommands::Entries {
-                        treeish,
-                        recursive,
-                        extended,
-                    } => prepare_and_run(
-                        "repository-tree-entries",
-                        verbose,
-                        progress,
-                        progress_keep_open,
-                        None,
-                        move |_progress, out, _err| {
-                            core::repository::tree::entries(
-                                repository.into(),
-                                treeish.as_deref(),
-                                recursive,
-                                extended,
-                                format,
-                                out,
-                            )
-                        },
-                    ),
-                    repo::tree::Subcommands::Info { treeish, extended } => prepare_and_run(
-                        "repository-tree-info",
-                        verbose,
-                        progress,
-                        progress_keep_open,
-                        None,
-                        move |_progress, out, err| {
-                            core::repository::tree::info(
-                                repository.into(),
-                                treeish.as_deref(),
-                                extended,
-=======
                     );
                     return futures_lite::future::block_on(fut);
                 }
@@ -323,7 +117,6 @@
                             progress,
                             core::remote::refs::Context {
                                 thread_limit,
->>>>>>> 1df379ab
                                 format,
                                 out,
                             },
@@ -725,7 +518,22 @@
                 progress,
                 progress_keep_open,
                 None,
-                move |_progress, out, _err| core::repository::revision::explain(repository()?.into(), spec, out),
+                move |_progress, out, _err| core::repository::revision::explain(spec, out),
+            ),
+            revision::Subcommands::Parse { spec } => prepare_and_run(
+                "revision-parse",
+                verbose,
+                progress,
+                progress_keep_open,
+                None,
+                move |_progress, out, _err| {
+                    core::repository::revision::parse(
+                        repository()?.into(),
+                        spec,
+                        out,
+                        core::repository::revision::parse::Options { format },
+                    )
+                },
             ),
         },
         Subcommands::Commit(cmd) => match cmd {
